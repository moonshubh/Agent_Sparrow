--- conflicted
+++ resolved
@@ -239,23 +239,15 @@
             )
         
         # Validate file type and content type
-        # Validate file type and content type
         allowed_content_types = ["text/plain", "text/html", "application/html", "text/csv", "application/octet-stream"]
         allowed_extensions = [".txt", ".log", ".html", ".htm", ".csv"]
         
         # Validate content type if provided
         if transcript_file.content_type and transcript_file.content_type not in allowed_content_types:
-<<<<<<< HEAD
-            logger.warning(
-                f"Unexpected content type {transcript_file.content_type} for file {transcript_file.filename}"
-            )
-            raise HTTPException(status_code=400, detail="Invalid file content type")
-=======
             raise HTTPException(
                 status_code=400,
                 detail=f"Unsupported file type: {transcript_file.content_type}. Allowed types: {', '.join(allowed_content_types)}"
             )
->>>>>>> 7fda681a
         
         # Check file extension and HTML support
         if transcript_file.filename:
@@ -271,31 +263,19 @@
                     detail="HTML file uploads are not enabled. Please contact your administrator to enable FEEDME_HTML_ENABLED."
                 )
             
-<<<<<<< HEAD
             if file_extension and file_extension not in allowed_extensions:
-                logger.warning(
-                    f"Unexpected file extension {file_extension} for file {transcript_file.filename}"
-                )
-                raise HTTPException(status_code=400, detail="Invalid file extension")
-        
-=======
-            if file_extension and not any(transcript_file.filename.lower().endswith(ext) for ext in allowed_extensions):
                 raise HTTPException(
                     status_code=400,
-                    detail=f"Unsupported file extension: .{file_extension}. Allowed extensions: {', '.join(allowed_extensions)}"
+                    detail=f"Unsupported file extension: {file_extension}. Allowed extensions: {', '.join(allowed_extensions)}"
                 )
-                raise HTTPException(
-                    status_code=400,
-                    detail=f"Unsupported file extension: .{file_extension}. Allowed extensions: {', '.join(allowed_extensions)}"
-                )
->>>>>>> 7fda681a
+        
         # Read file content
         try:
             content_bytes = await transcript_file.read()
             final_content = content_bytes.decode('utf-8')
             original_filename = transcript_file.filename
-        except UnicodeDecodeError:
-            raise HTTPException(status_code=400, detail="File must be valid UTF-8 text")
+        except UnicodeDecodeError as e:
+            raise HTTPException(status_code=400, detail="Invalid file encoding. Only UTF-8 encoded files are supported.")
         except Exception as e:
             raise HTTPException(status_code=500, detail=f"Error reading file: {str(e)}")
     else:
